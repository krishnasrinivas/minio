--- conflicted
+++ resolved
@@ -48,14 +48,8 @@
 	// Variable represents bucket policies in memory.
 	bucketPolicies *bucketPolicies
 
-<<<<<<< HEAD
-	// Initialize notification system.
-	err = globalNotificationSys.Init(objAPI)
-	fatalIf(err, "Unable to initialize event notification.")
-=======
 	// TODO: Deprecated only kept here for tests, should be removed in future.
 	storageDisks []StorageAPI
->>>>>>> 6b3db755
 
 	// TODO: ListObjects pool management, should be removed in future.
 	listPool *treeWalkPool
