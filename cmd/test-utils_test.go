--- conflicted
+++ resolved
@@ -1703,25 +1703,21 @@
 		return nil, err
 	}
 
-	// Initialize a new event notifier.
-	if err = initEventNotifier(xl); err != nil {
-		return nil, err
-	}
-
-<<<<<<< HEAD
+	// Initialize notification system.
+	err = globalNotificationSys.Init(objAPI)
+	errorIf(err, "Unable to initialize event notification.")
+
 	if globalNotificationSys, err = NewNotificationSys(globalServerConfig, endpoints); err != nil {
 		return nil, nil, err
 	}
 
-	objLayer, err := newXLObjectLayer(formattedDisks)
-=======
+	return xl, nil
 	return xl, nil
 }
 
 // initObjectLayer - Instantiates object layer and returns it.
 func initObjectLayer(endpoints EndpointList) (ObjectLayer, []StorageAPI, error) {
 	objLayer, err := newTestObjectLayer(endpoints)
->>>>>>> 6b3db755
 	if err != nil {
 		return nil, nil, err
 	}
